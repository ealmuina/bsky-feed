--- conflicted
+++ resolved
@@ -128,21 +128,6 @@
 	divisor := math.Pow10(decimalPlaces)
 	rank := float64(createdAt.Unix()) + float64(hash)/divisor
 
-<<<<<<< HEAD
-=======
-	post := models.Post{
-		Uri:         uri,
-		AuthorDid:   repoDID,
-		ReplyParent: replyParent,
-		ReplyRoot:   replyRoot,
-		CreatedAt:   createdAt,
-		Language:    language,
-		Rank:        rank,
-		Text:        data.Text,
-		Embed:       data.Embed,
-	}
-
->>>>>>> 5dfa8996
 	go func() {
 		s.storageManager.CreateUser(evt.Did)
 		s.storageManager.CreatePost(
@@ -155,7 +140,8 @@
 				Language:    language,
 				Rank:        rank,
 				Text:        post.Text,
-			})
+			Embed:       data.Embed,
+	})
 
 	}()
 
